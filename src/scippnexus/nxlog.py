# SPDX-License-Identifier: BSD-3-Clause
# Copyright (c) 2022 Scipp contributors (https://github.com/scipp)
# @author Simon Heybrock

from typing import List, Union
import scipp as sc
from .nxobject import NXobject, ScippIndex
from .nxdata import NXdata


class NXlog(NXobject):
    @property
    def shape(self):
        return self._nxbase.shape

    @property
    def dims(self):
        return self._nxbase.dims

    @property
    def unit(self):
        return self._nxbase.unit

    @property
    def _nxbase(self) -> NXdata:
        axes = ['.'] * self._get_child('value').ndim
        # The outermost axis in NXlog is pre-defined to 'time' (if present). Note
        # that this may be overriden by an `axes` attribute, if defined for the group.
        if 'time' in self:
            if len(axes) == 0:  # shape=(1,) was squeezed, log has only a single value
                axes = ['time']
            else:
                axes[0] = 'time'
        # NXdata uses the 'signal' attribute to define the field name of the signal.
        # NXlog uses a "hard-coded" signal name 'value', without specifying the
        # attribute in the file, so we pass this explicitly to NXdata.
        return NXdata(self._group, signal_name_default='value', axes=axes)

    def _getitem(self, select: ScippIndex) -> sc.DataArray:
<<<<<<< HEAD
        data: sc.DataArray = self._nxbase[select]
        # The 'time' field in NXlog contains extra properties 'start' and
        # 'scaling_factor' that are not handled by NXdata. These are used
        # to transform to a datetime-coord.
        if 'time' in self:
            if 'time' not in data.coords:
                raise sc.DimensionError(
                    "NXlog is time-dependent, but failed to load `time` dataset")
            data.coords['time'] = convert_time_to_datetime64(
                raw_times=data.coords.pop('time'),
                start=self['time'].attrs.get('start'),
                scaling_factor=self['time'].attrs.get('scaling_factor'),
                group_path=self['time'].name)
        return data
=======
        base = self._nxbase
        # Field loads datetime offset attributes automatically, but for NXlog this
        # may apparently be omitted and must then interpreted as relative to epoch.
        base.child_params['time'] = {'is_time': True}
        return base[select]
>>>>>>> c1185a6a

    def _get_field_dims(self, name: str) -> Union[None, List[str]]:
        return self._nxbase._get_field_dims(name)<|MERGE_RESOLUTION|>--- conflicted
+++ resolved
@@ -37,28 +37,11 @@
         return NXdata(self._group, signal_name_default='value', axes=axes)
 
     def _getitem(self, select: ScippIndex) -> sc.DataArray:
-<<<<<<< HEAD
-        data: sc.DataArray = self._nxbase[select]
-        # The 'time' field in NXlog contains extra properties 'start' and
-        # 'scaling_factor' that are not handled by NXdata. These are used
-        # to transform to a datetime-coord.
-        if 'time' in self:
-            if 'time' not in data.coords:
-                raise sc.DimensionError(
-                    "NXlog is time-dependent, but failed to load `time` dataset")
-            data.coords['time'] = convert_time_to_datetime64(
-                raw_times=data.coords.pop('time'),
-                start=self['time'].attrs.get('start'),
-                scaling_factor=self['time'].attrs.get('scaling_factor'),
-                group_path=self['time'].name)
-        return data
-=======
         base = self._nxbase
         # Field loads datetime offset attributes automatically, but for NXlog this
         # may apparently be omitted and must then interpreted as relative to epoch.
         base.child_params['time'] = {'is_time': True}
         return base[select]
->>>>>>> c1185a6a
 
     def _get_field_dims(self, name: str) -> Union[None, List[str]]:
         return self._nxbase._get_field_dims(name)